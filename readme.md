--- conflicted
+++ resolved
@@ -25,41 +25,29 @@
 ```
 
 ```rust
-<<<<<<< HEAD
-type Name: 
-  name ~ string;
-
-type Age: 
-  age ~ number;
-=======
 struct Name: 
   name ~ string;
 
 struct Age: age ~ number;
->>>>>>> d21f8b7d
 
-enum Tail:
-  none
-  medium
+enum tail_length:
+  short,
+  medium,
   long;
 
-type Cat with Name, Age:
-  sleep_count ~ number
-  tail_length ~ Tail.none;
+type Cat
+  tail_length ~ tail_length, 
+  + Name, 
+  + Age;
 
 spec Purrer:
   pur ~ fn(self) -> number;
 
-code Purrer  Cat:
+code Purrer for Cat:
   fn pur(self) -> number {
     print`($"{self.name} ({self.age}) is purring");
-  }
+  };
 
-<<<<<<< HEAD
-  fn sleep(self) {
-    self.sleep_count++;
-  };
-=======
 ```
 
 
@@ -74,5 +62,4 @@
 llvmenv init
 llvmenv entries
 llvmenv build-entry 10.0.0
->>>>>>> d21f8b7d
 ```