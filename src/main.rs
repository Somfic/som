mod prelude;
use std::{fs::File, io::Read};

use ast::TypedModule;
use highlighter::SomHighlighter;
pub use prelude::*;

mod ast;
mod compiler;
mod highlighter;
mod parser;
mod runner;
#[cfg(test)]
mod tests;
mod tokenizer;
mod typer;

const INPUT: &str = "
fn main() { 
<<<<<<< HEAD
    fib(10)
}
=======
    let a = 1;

    if true {
        let a = 4;
    };
>>>>>>> 40c04d2b

fn fib(n ~ int) -> int {
    n if n < 2 else fib(n - 1) + fib(n - 2)
}
";

fn main() {
    miette::set_hook(Box::new(|_| {
        Box::new(
            miette::MietteHandlerOpts::new()
                .terminal_links(true)
                .unicode(true)
                .context_lines(2)
                .with_syntax_highlighting(SomHighlighter {})
                .build(),
        )
    }))
    .unwrap();

    let result = run(INPUT);
    println!("Result: {}", result);
}

pub fn run(source_code: impl Into<String>) -> i64 {
    let source_code = source_code.into();

    println!("{}\n", source_code);

    let statements = parse(&source_code)
        .map_err(|errors| {
            for error in errors {
                eprintln!(
                    "{:?}",
                    miette::miette!(error).with_source_code(source_code.clone())
                );
            }
        })
        .expect("failed to parse expression");

    let compiled = compile(statements)
        .map_err(|error| {
            for error in error {
                eprintln!("{:?}", error);
            }
        })
        .expect("failed to compile expression");

    runner::Runner::new()
        .run(compiled)
        .expect("failed to run expression")
}

fn parse<'ast>(source_code: impl Into<String>) -> ParserResult<Vec<TypedModule<'ast>>> {
    let source_code = source_code.into();
    let modules = parser::Parser::new(Box::leak(source_code.into_boxed_str())).parse()?;
    typer::Typer::new().type_check(modules)
}

fn compile<'ast>(modules: Vec<TypedModule<'ast>>) -> CompilerResult<*const u8> {
    compiler::Compiler::new().compile(modules)
}<|MERGE_RESOLUTION|>--- conflicted
+++ resolved
@@ -17,16 +17,8 @@
 
 const INPUT: &str = "
 fn main() { 
-<<<<<<< HEAD
     fib(10)
 }
-=======
-    let a = 1;
-
-    if true {
-        let a = 4;
-    };
->>>>>>> 40c04d2b
 
 fn fib(n ~ int) -> int {
     n if n < 2 else fib(n - 1) + fib(n - 2)
